--- conflicted
+++ resolved
@@ -11,15 +11,8 @@
 python-dotenv = "~=1.0.1"
 gunicorn = "~=23.0.0"
 flask-cors = "*"
-<<<<<<< HEAD
-=======
 behave = "*"
 compare3 = "*"
-<<<<<<< HEAD
->>>>>>> bdd_testing
-=======
->>>>>>> c2f03a855fead88ef39e49aeeda4ab5e2a2415b3
->>>>>>> 2371b98a
 
 [dev-packages]
 black = "~=25.1.0"
