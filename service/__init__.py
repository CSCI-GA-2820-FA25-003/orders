--- conflicted
+++ resolved
@@ -24,7 +24,7 @@
 from service import config
 from service.common import log_handlers
 from service.models.order import Order
-from flask_cors import CORS
+
 
 ############################################################
 # Initialize the Flask instance
@@ -34,11 +34,7 @@
     # Create Flask application
     app = Flask(__name__, static_folder="static", static_url_path="/static")
     app.config.from_object(config)
-<<<<<<< HEAD
-    
-=======
 
->>>>>>> c2f03a85
     # Enable CORS for all routes
     CORS(app)
     # Initialize Plugins
